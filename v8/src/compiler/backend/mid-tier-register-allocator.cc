--- conflicted
+++ resolved
@@ -24,8 +24,6 @@
 class RegisterState;
 class DeferredBlocksRegion;
 
-<<<<<<< HEAD
-=======
 // A Range from [start, end] of instructions, inclusive of start and end.
 class Range {
  public:
@@ -358,7 +356,6 @@
   SparseBitVector blocks_covered_;
   bool is_frozen_ = false;
 };
->>>>>>> 90d6634d
 
 RegisterState* BlockState::register_in_state(RegisterKind kind) {
   switch (kind) {
@@ -399,26 +396,14 @@
       code_(code),
       debug_name_(debug_name),
       config_(config),
-<<<<<<< HEAD
-      virtual_register_data_(code->VirtualRegisterCount(), allocation_zone()),
-      block_states_(allocation_zone()),
-      reference_map_instructions_(allocation_zone()),
-      spilled_virtual_registers_(code->VirtualRegisterCount(),
-                                 allocation_zone()),
-=======
       virtual_register_data_(code->VirtualRegisterCount(), zone),
       block_states_(zone),
       reference_map_instructions_(zone),
       spilled_virtual_registers_(code->VirtualRegisterCount(), zone),
->>>>>>> 90d6634d
       tick_counter_(tick_counter) {
   int basic_block_count = code->InstructionBlockCount();
   block_states_.reserve(basic_block_count);
   for (int i = 0; i < basic_block_count; i++) {
-<<<<<<< HEAD
-    block_states_.emplace_back(basic_block_count, allocation_zone());
-  }
-=======
     block_states_.emplace_back(zone);
   }
 }
@@ -438,7 +423,6 @@
       block_state.deferred_blocks_region()->blocks_covered();
   deferred_spill_outputs_->emplace_back(instr_index, allocated_op,
                                         deferred_blocks);
->>>>>>> 90d6634d
 }
 
 MoveOperands* MidTierRegisterAllocationData::AddGapMove(
@@ -468,11 +452,7 @@
   return code()->InstructionAt(instr_index)->block();
 }
 
-<<<<<<< HEAD
-const BitVector* MidTierRegisterAllocationData::GetBlocksDominatedBy(
-=======
 const SparseBitVector* MidTierRegisterAllocationData::GetBlocksDominatedBy(
->>>>>>> 90d6634d
     const InstructionBlock* block) {
   return block_state(block->rpo_number()).dominated_blocks();
 }
