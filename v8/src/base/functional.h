--- conflicted
+++ resolved
@@ -172,11 +172,6 @@
   return hash_value_unsigned_impl(v);
 }
 
-<<<<<<< HEAD
-#define V8_BASE_HASH_VALUE_SIGNED(type)            \
-  V8_INLINE size_t hash_value(signed type v) {     \
-    return hash_value(std::bit_cast<unsigned type>(v)); \
-=======
 V8_INLINE size_t hash_value(unsigned long long v) {  // NOLINT(runtime/int)
   return hash_value_unsigned_impl(v);
 }
@@ -184,7 +179,6 @@
 #define V8_BASE_HASH_VALUE_SIGNED(type)                  \
   V8_INLINE size_t hash_value(signed type v) {           \
     return hash_value(base::bit_cast<unsigned type>(v)); \
->>>>>>> 90d6634d
   }
 V8_BASE_HASH_VALUE_SIGNED(char)
 V8_BASE_HASH_VALUE_SIGNED(short)      // NOLINT(runtime/int)
@@ -195,20 +189,12 @@
 
 V8_INLINE size_t hash_value(float v) {
   // 0 and -0 both hash to zero.
-<<<<<<< HEAD
-  return v != 0.0f ? hash_value(std::bit_cast<uint32_t>(v)) : 0;
-=======
   return v != 0.0f ? hash_value(base::bit_cast<uint32_t>(v)) : 0;
->>>>>>> 90d6634d
 }
 
 V8_INLINE size_t hash_value(double v) {
   // 0 and -0 both hash to zero.
-<<<<<<< HEAD
-  return v != 0.0 ? hash_value(std::bit_cast<uint64_t>(v)) : 0;
-=======
   return v != 0.0 ? hash_value(base::bit_cast<uint64_t>(v)) : 0;
->>>>>>> 90d6634d
 }
 
 template <typename T, size_t N>
@@ -223,11 +209,7 @@
 
 template <typename T>
 V8_INLINE size_t hash_value(T* const& v) {
-<<<<<<< HEAD
-  return hash_value(std::bit_cast<uintptr_t>(v));
-=======
   return hash_value(base::bit_cast<uintptr_t>(v));
->>>>>>> 90d6634d
 }
 
 template <typename T1, typename T2>
@@ -316,21 +298,6 @@
 V8_BASE_BIT_SPECIALIZE_TRIVIAL(unsigned long long)  // NOLINT(runtime/int)
 #undef V8_BASE_BIT_SPECIALIZE_TRIVIAL
 
-<<<<<<< HEAD
-#define V8_BASE_BIT_SPECIALIZE_BIT_CAST(type, btype)       \
-  template <>                                              \
-  struct bit_equal_to<type> {                              \
-    V8_INLINE bool operator()(type lhs, type rhs) const {  \
-      return std::bit_cast<btype>(lhs) == std::bit_cast<btype>(rhs); \
-    }                                                      \
-  };                                                       \
-  template <>                                              \
-  struct bit_hash<type> {                                  \
-    V8_INLINE size_t operator()(type v) const {            \
-      hash<btype> h;                                       \
-      return h(std::bit_cast<btype>(v));                        \
-    }                                                      \
-=======
 #define V8_BASE_BIT_SPECIALIZE_BIT_CAST(type, btype)                   \
   template <>                                                          \
   struct bit_equal_to<type> {                                          \
@@ -344,7 +311,6 @@
       hash<btype> h;                                                   \
       return h(base::bit_cast<btype>(v));                              \
     }                                                                  \
->>>>>>> 90d6634d
   };
 V8_BASE_BIT_SPECIALIZE_BIT_CAST(float, uint32_t)
 V8_BASE_BIT_SPECIALIZE_BIT_CAST(double, uint64_t)
